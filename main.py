#!/usr/bin/env python3
"""
EnlightenAI - CLI entry point

This module provides the command-line interface for EnlightenAI, a tool that
transforms complex GitHub repositories into structured, beginner-friendly tutorials.
"""

import argparse
import os
import sys

from dotenv import load_dotenv

from flow import create_tutorial_flow

# Load environment variables from .env file
load_dotenv()


def parse_arguments():
    """Parse command line arguments."""
    parser = argparse.ArgumentParser(
        description="EnlightenAI - Transform GitHub repositories into structured tutorials"
    )

    parser.add_argument(
        "repo_url",
        help="GitHub repository URL (e.g., https://github.com/username/repo)",
    )

    parser.add_argument(
        "--web-url", help="Web page URL to crawl for additional context"
    )

    parser.add_argument(
        "-o",
        "--output-dir",
        default="docs",
        help="Output directory for generated tutorial (default: docs/)",
    )

    parser.add_argument(
        "--include",
        default="*.py,*.js,*.ts,*.go,*.java,*.rb,*.rs,*.c,*.cpp,*.h,*.hpp",
        help="Comma-separated list of file patterns to include (default: common code files)",
    )

    parser.add_argument(
        "--exclude",
        default="*test*,*__pycache__*,*.pyc,node_modules/*,*venv*,*env*,*build*,*dist*",
        help="Comma-separated list of file patterns to exclude (default: tests and build artifacts)",
    )

    parser.add_argument(
        "--llm-provider",
        default="openai",
        choices=["openai", "anthropic", "palm", "local"],
        help="LLM provider to use (default: openai)",
    )

    parser.add_argument(
        "--api-key",
        help="API key for the LLM provider (defaults to environment variable)",
    )

    parser.add_argument(
        "--github-token",
        help="GitHub API token for authentication (defaults to environment variable GITHUB_API_KEY)",
    )

    parser.add_argument(
        "--max-file-size",
        type=int,
        default=1024 * 1024,  # 1MB
        help="Maximum file size in bytes to include (default: 1MB)",
    )

    parser.add_argument(
        "--max-chunk-size",
        type=int,
        default=5000,
        help="Maximum chunk size in characters for LLM analysis (default: 5000)",
    )

    parser.add_argument(
        "--ordering-method",
        choices=["auto", "topological", "learning_curve", "llm"],
        default="auto",
        help="Method to use for chapter ordering (default: auto)",
    )

    parser.add_argument(
        "--batch-size",
        type=int,
        default=1,
        help="Number of chapters to generate in parallel (default: 1)",
    )

    parser.add_argument(
        "--fetch-repo-metadata",
        action="store_true",
        default=True,
        help="Fetch repository metadata (default: True)",
    )

    parser.add_argument(
        "--batch-size",
        type=int,
        default=1,
        help="Number of chapters to generate in parallel (default: 1)",
    )

    parser.add_argument(
        "--output-formats",
        default="markdown",
        help="Comma-separated list of output formats: markdown,html,pdf,github_pages (default: markdown)",
    )

    parser.add_argument(
        "--verbose", "-v", action="store_true", help="Enable verbose output"
    )

    return parser.parse_args()


def main():
    """Main entry point for EnlightenAI."""
    args = parse_arguments()

    # Ensure output directory exists
    os.makedirs(args.output_dir, exist_ok=True)

    # Create shared context for the workflow
    context = {
        "repo_url": args.repo_url,
        "web_url": args.web_url,
        "output_dir": args.output_dir,
        "include_patterns": args.include.split(","),
        "exclude_patterns": args.exclude.split(","),
        "llm_provider": args.llm_provider,
        "api_key": args.api_key,
        "github_token": args.github_token or os.environ.get("GITHUB_API_KEY"),
        "max_file_size": args.max_file_size,
        "max_chunk_size": args.max_chunk_size,
<<<<<<< HEAD
        "batch_size": args.batch_size,
        "output_formats": args.output_formats.split(","),
=======
        "ordering_method": args.ordering_method,
        "batch_size": args.batch_size,
>>>>>>> ba13752e
        "fetch_repo_metadata": args.fetch_repo_metadata,
        "verbose": args.verbose,
        "files": {},  # Will store {path: content} pairs
        "web_content": {},  # Will store web crawl results
        "repo_metadata": {},  # Will store repository metadata
        "codebase_structure": {},  # Will store analyzed codebase structure
        "abstractions": [],  # Will store identified components
        "relationships": [],  # Will store component relationships
        "chapter_order": [],  # Will store ordered chapter sequence
    }

    # Create and run the tutorial generation flow
    try:
        flow = create_tutorial_flow()
        result = flow.run(context)

        if args.verbose:
            print(f"Tutorial generated successfully in {args.output_dir}")
            print(f"Main index file: {os.path.join(args.output_dir, 'index.md')}")

        return 0
    except Exception as e:
        print(f"Error: {str(e)}", file=sys.stderr)
        if args.verbose:
            import traceback

            traceback.print_exc()
        return 1


if __name__ == "__main__":
    sys.exit(main())<|MERGE_RESOLUTION|>--- conflicted
+++ resolved
@@ -143,13 +143,8 @@
         "github_token": args.github_token or os.environ.get("GITHUB_API_KEY"),
         "max_file_size": args.max_file_size,
         "max_chunk_size": args.max_chunk_size,
-<<<<<<< HEAD
         "batch_size": args.batch_size,
         "output_formats": args.output_formats.split(","),
-=======
-        "ordering_method": args.ordering_method,
-        "batch_size": args.batch_size,
->>>>>>> ba13752e
         "fetch_repo_metadata": args.fetch_repo_metadata,
         "verbose": args.verbose,
         "files": {},  # Will store {path: content} pairs
